--- conflicted
+++ resolved
@@ -73,12 +73,8 @@
 	}
 }
 
-<<<<<<< HEAD
 // Accept returns multiplexed plaintext connetion.
 // After close, returned error is errListenerClosed.
-=======
-// Accept returns multiplexed plaintext connection.
->>>>>>> 0ad4d052
 func (l *listener) Accept() (net.Conn, error) {
 	// Starts the connection server only once.
 	l.serveOnce.Do(func() { go l.serve() })
@@ -94,7 +90,8 @@
 	}
 }
 
-// Close closes the listener and waits until the connection server stops.
+// Close closes the listener and waits until the connection server drains
+// accepted connections and stops the server.
 func (l *listener) Close() error {
 	err := l.Listener.Close()
 	close(l.stopChan)
@@ -103,7 +100,7 @@
 }
 
 // server accepts the connection from the underlying listener and creates a new
-// go routine for each connection for muxing.
+// go routine for each connection for async muxing.
 func (l *listener) serve() {
 	var wg sync.WaitGroup
 
