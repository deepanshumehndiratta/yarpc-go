// Copyright (c) 2020 Uber Technologies, Inc.
//
// Permission is hereby granted, free of charge, to any person obtaining a copy
// of this software and associated documentation files (the "Software"), to deal
// in the Software without restriction, including without limitation the rights
// to use, copy, modify, merge, publish, distribute, sublicense, and/or sell
// copies of the Software, and to permit persons to whom the Software is
// furnished to do so, subject to the following conditions:
//
// The above copyright notice and this permission notice shall be included in
// all copies or substantial portions of the Software.
//
// THE SOFTWARE IS PROVIDED "AS IS", WITHOUT WARRANTY OF ANY KIND, EXPRESS OR
// IMPLIED, INCLUDING BUT NOT LIMITED TO THE WARRANTIES OF MERCHANTABILITY,
// FITNESS FOR A PARTICULAR PURPOSE AND NONINFRINGEMENT. IN NO EVENT SHALL THE
// AUTHORS OR COPYRIGHT HOLDERS BE LIABLE FOR ANY CLAIM, DAMAGES OR OTHER
// LIABILITY, WHETHER IN AN ACTION OF CONTRACT, TORT OR OTHERWISE, ARISING FROM,
// OUT OF OR IN CONNECTION WITH THE SOFTWARE OR THE USE OR OTHER DEALINGS IN
// THE SOFTWARE.

package protobuf

import (
	"bytes"
	"context"
<<<<<<< HEAD
=======
	"io/ioutil"
>>>>>>> 4f469dd0

	"go.uber.org/yarpc/api/transport"
	"google.golang.org/protobuf/proto"
)

// readFromStream reads a proto.Message from a stream.
func readFromStream(
	ctx context.Context,
	stream transport.Stream,
	newMessage func() proto.Message,
	codec *codec,
) (proto.Message, error) {
	streamMsg, err := stream.ReceiveMessage(ctx)
	if err != nil {
		return nil, convertFromYARPCError(Encoding, err, codec)
	}
	message := newMessage()
	if err := unmarshal(stream.Request().Meta.Encoding, streamMsg.Body, message, codec); err != nil {
		streamMsg.Body.Close()
		return nil, err
	}
	if streamMsg.Body != nil {
		streamMsg.Body.Close()
	}
	return message, nil
}

// writeToStream writes a proto.Message to a stream.
func writeToStream(ctx context.Context, stream transport.Stream, message proto.Message, codec *codec) error {
	messageData, err := marshal(stream.Request().Meta.Encoding, message, codec)
	if err != nil {
		return err
	}
	return stream.SendMessage(
		ctx,
		&transport.StreamMessage{
<<<<<<< HEAD
			Body: readCloser{
				Reader: bytes.NewReader(messageData),
				closer: cleanup,
			},
			BodySize: len(messageData),
		},
	)
}

type readCloser struct {
	*bytes.Reader
	closer func()
}

func (r readCloser) Close() error {
	r.closer()
	return nil
=======
			Body: ioutil.NopCloser(bytes.NewReader(messageData)),
		})
>>>>>>> 4f469dd0
}<|MERGE_RESOLUTION|>--- conflicted
+++ resolved
@@ -23,13 +23,9 @@
 import (
 	"bytes"
 	"context"
-<<<<<<< HEAD
-=======
-	"io/ioutil"
->>>>>>> 4f469dd0
 
+	"github.com/golang/protobuf/proto"
 	"go.uber.org/yarpc/api/transport"
-	"google.golang.org/protobuf/proto"
 )
 
 // readFromStream reads a proto.Message from a stream.
@@ -56,14 +52,13 @@
 
 // writeToStream writes a proto.Message to a stream.
 func writeToStream(ctx context.Context, stream transport.Stream, message proto.Message, codec *codec) error {
-	messageData, err := marshal(stream.Request().Meta.Encoding, message, codec)
+	messageData, cleanup, err := marshal(stream.Request().Meta.Encoding, message, codec)
 	if err != nil {
 		return err
 	}
 	return stream.SendMessage(
 		ctx,
 		&transport.StreamMessage{
-<<<<<<< HEAD
 			Body: readCloser{
 				Reader: bytes.NewReader(messageData),
 				closer: cleanup,
@@ -81,8 +76,4 @@
 func (r readCloser) Close() error {
 	r.closer()
 	return nil
-=======
-			Body: ioutil.NopCloser(bytes.NewReader(messageData)),
-		})
->>>>>>> 4f469dd0
 }