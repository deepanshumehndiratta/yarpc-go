--- conflicted
+++ resolved
@@ -25,22 +25,17 @@
 	"fmt"
 	"testing"
 
-<<<<<<< HEAD
 	"github.com/gogo/googleapis/google/rpc"
 	"github.com/gogo/protobuf/proto"
 	"github.com/gogo/protobuf/types"
 	"github.com/gogo/status"
-=======
->>>>>>> 4f469dd0
+	v1proto "github.com/golang/protobuf/proto"
 	"github.com/stretchr/testify/assert"
 	"github.com/stretchr/testify/require"
 	"go.uber.org/yarpc/api/transport/transporttest"
 	"go.uber.org/yarpc/yarpcerrors"
-<<<<<<< HEAD
 	"google.golang.org/grpc/codes"
-=======
 	"google.golang.org/protobuf/types/known/wrapperspb"
->>>>>>> 4f469dd0
 )
 
 func TestNewOK(t *testing.T) {
@@ -84,7 +79,7 @@
 }
 
 func TestConvertToYARPCErrorApplicationErrorMeta(t *testing.T) {
-	errDetails := []proto.Message{
+	errDetails := []v1proto.Message{
 		&types.StringValue{Value: "detail message"},
 		&types.Int32Value{Value: 42},
 		&types.BytesValue{Value: []byte("detail bytes")},
@@ -140,7 +135,7 @@
 		name             string
 		code             yarpcerrors.Code
 		message          string
-		details          []proto.Message
+		details          []v1proto.Message
 		expectedGRPCCode codes.Code
 	}{
 		{
@@ -154,7 +149,7 @@
 			code:             yarpcerrors.CodeInternal,
 			message:          "internal error",
 			expectedGRPCCode: codes.Internal,
-			details: []proto.Message{
+			details: []v1proto.Message{
 				&types.StringValue{Value: "test value"},
 			},
 		},
@@ -163,7 +158,7 @@
 			code:             yarpcerrors.CodeNotFound,
 			message:          "not found error",
 			expectedGRPCCode: codes.NotFound,
-			details: []proto.Message{
+			details: []v1proto.Message{
 				&types.StringValue{Value: "test value"},
 				&types.Int32Value{Value: 45},
 				&types.Any{Value: []byte{1, 2, 3, 4, 5}},
